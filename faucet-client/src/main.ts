--- conflicted
+++ resolved
@@ -5,17 +5,12 @@
 
 (() => {
   let faucetProps: IPoWFaucetProps = {
-<<<<<<< HEAD
-    powApiUrl: location.origin.replace(/^http/, "ws") + "/pow",
+    powWebsockUrl: location.origin.replace(/^http/, "ws") + "/pow",
+    powApiUrl: "/api",
     minerSrc: {
       [PoWHashAlgo.SCRYPT]: "/js/powfaucet-worker-sc.js",
       [PoWHashAlgo.CRYPTONIGHT]: "/js/powfaucet-worker-cn.js",
     }
-=======
-    powWebsockUrl: location.origin.replace(/^http/, "ws") + "/pow",
-    powApiUrl: "/api",
-    minerSrc: "/js/powfaucet-worker.js?" + FAUCET_CLIENT_BUILDTIME,
->>>>>>> 6a77866b
   };
 
   var container = document.querySelector(".pow-faucet");
